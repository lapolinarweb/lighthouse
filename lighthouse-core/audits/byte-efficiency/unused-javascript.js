--- conflicted
+++ resolved
@@ -73,159 +73,6 @@
   }
 
   /**
-<<<<<<< HEAD
-   * @param {LH.Crdp.Profiler.ScriptCoverage} scriptCoverage
-   * @return {WasteData}
-   */
-  static computeWaste(scriptCoverage) {
-    let maximumEndOffset = 0;
-    for (const func of scriptCoverage.functions) {
-      maximumEndOffset = Math.max(maximumEndOffset, ...func.ranges.map(r => r.endOffset));
-    }
-
-    // We only care about unused ranges of the script, so we can ignore all the nesting and safely
-    // assume that if a range is unexecuted, all nested ranges within it will also be unexecuted.
-    const unusedByIndex = new Uint8Array(maximumEndOffset);
-    for (const func of scriptCoverage.functions) {
-      for (const range of func.ranges) {
-        if (range.count === 0) {
-          for (let i = range.startOffset; i < range.endOffset; i++) {
-            unusedByIndex[i] = 1;
-          }
-        }
-      }
-    }
-
-    let unused = 0;
-    for (const x of unusedByIndex) {
-      unused += x;
-    }
-
-    return {
-      unusedByIndex,
-      unusedLength: unused,
-      contentLength: maximumEndOffset,
-    };
-  }
-
-  /**
-   * @param {LH.Audit.ByteEfficiencyItem} item
-   * @param {WasteData[]} wasteData
-   * @param {LH.Artifacts.Bundle} bundle
-   * @param {ReturnType<typeof UnusedJavaScript.determineLengths>} lengths
-   * @param {number} bundleSourceUnusedThreshold
-   */
-  static createBundleMultiData(item, wasteData, bundle, lengths, bundleSourceUnusedThreshold) {
-    if (!bundle.script.content) return;
-
-    /** @type {Record<string, number>} */
-    const files = {};
-
-    const lineLengths = bundle.script.content.split('\n').map(l => l.length);
-    let totalSoFar = 0;
-    const lineOffsets = lineLengths.map(len => {
-      const retVal = totalSoFar;
-      totalSoFar += len + 1;
-      return retVal;
-    });
-
-    // @ts-ignore: We will upstream computeLastGeneratedColumns to CDT eventually.
-    bundle.map.computeLastGeneratedColumns();
-    for (const mapping of bundle.map.mappings()) {
-      let offset = lineOffsets[mapping.lineNumber];
-
-      offset += mapping.columnNumber;
-      const lastColumnOfMapping =
-        // @ts-ignore: We will upstream lastColumnNumber to CDT eventually.
-        (mapping.lastColumnNumber - 1) || lineLengths[mapping.lineNumber];
-      for (let i = mapping.columnNumber; i <= lastColumnOfMapping; i++) {
-        if (wasteData.every(data => data.unusedByIndex[offset] === 1)) {
-          const key = mapping.sourceURL || '(unmapped)';
-          files[key] = (files[key] || 0) + 1;
-        }
-        offset += 1;
-      }
-    }
-
-    const transferRatio = lengths.transfer / lengths.content;
-    const topUnusedFilesSizes = Object.entries(files)
-      .filter(([_, unusedBytes]) => unusedBytes * transferRatio >= bundleSourceUnusedThreshold)
-      .sort(([_, unusedBytes1], [__, unusedBytes2]) => unusedBytes2 - unusedBytes1)
-      .slice(0, 5)
-      .map(([key, unusedBytes]) => {
-        const total = key === '(unmapped)' ? bundle.sizes.unmappedBytes : bundle.sizes.files[key];
-        return {
-          key,
-          unused: Math.round(unusedBytes * transferRatio),
-          total: Math.round(total * transferRatio),
-        };
-      });
-
-    const commonSourcePrefix = commonPrefix([...bundle.map._sourceInfos.keys()]);
-    item.subRows = {
-      type: 'subrows',
-      items: topUnusedFilesSizes.map(({key, unused, total}) => {
-        return {
-          source: trimCommonPrefix(key, commonSourcePrefix),
-          sourceBytes: total,
-          sourceWastedBytes: unused,
-        };
-      }),
-    };
-  }
-
-  /**
-   * @param {WasteData[]} wasteData
-   * @param {string} url
-   * @param {ReturnType<typeof UnusedJavaScript.determineLengths>} lengths
-   * @return {LH.Audit.ByteEfficiencyItem}
-   */
-  static mergeWaste(wasteData, url, lengths) {
-    let unused = 0;
-    let content = 0;
-    // TODO: this is right for multiple script tags in an HTML document,
-    // but may be wrong for multiple frames using the same script resource.
-    for (const usage of wasteData) {
-      unused += usage.unusedLength;
-      content += usage.contentLength;
-    }
-
-    const wastedRatio = (unused / content) || 0;
-    const wastedBytes = Math.round(lengths.transfer * wastedRatio);
-
-    return {
-      url: url,
-      totalBytes: lengths.transfer,
-      wastedBytes,
-      wastedPercent: 100 * wastedRatio,
-    };
-  }
-
-  /**
-   * @param {WasteData[]} wasteData
-   * @param {LH.Artifacts.NetworkRequest} networkRecord
-   */
-  static determineLengths(wasteData, networkRecord) {
-    let unused = 0;
-    let content = 0;
-    // TODO: this is right for multiple script tags in an HTML document,
-    // but may be wrong for multiple frames using the same script resource.
-    for (const usage of wasteData) {
-      unused += usage.unusedLength;
-      content += usage.contentLength;
-    }
-    const transfer = ByteEfficiencyAudit.estimateTransferSize(networkRecord, content, 'Script');
-
-    return {
-      content,
-      unused,
-      transfer,
-    };
-  }
-
-  /**
-=======
->>>>>>> 5b90acb6
    * @param {LH.Artifacts} artifacts
    * @param {Array<LH.Artifacts.NetworkRequest>} networkRecords
    * @param {LH.Audit.Context} context
@@ -247,6 +94,7 @@
       const transfer = ByteEfficiencyAudit
         .estimateTransferSize(networkRecord, unusedJsSummary.totalBytes, 'Script');
       const transferRatio = transfer / unusedJsSummary.totalBytes;
+      /** @type {LH.Audit.ByteEfficiencyItem} */
       const item = {
         url: unusedJsSummary.url,
         totalBytes: Math.round(transferRatio * unusedJsSummary.totalBytes),
@@ -273,11 +121,16 @@
           .filter(d => d.unused >= bundleSourceUnusedThreshold);
 
         const commonSourcePrefix = commonPrefix([...bundle.map._sourceInfos.keys()]);
-        Object.assign(item, {
-          sources: trimCommonPrefix(topUnusedSourceSizes.map(d => d.source), commonSourcePrefix),
-          sourceBytes: topUnusedSourceSizes.map(d => d.total),
-          sourceWastedBytes: topUnusedSourceSizes.map(d => d.unused),
-        });
+        item.subRows = {
+          type: 'subrows',
+          items: topUnusedSourceSizes.map(({source, unused, total}) => {
+            return {
+              source: trimCommonPrefix(source, commonSourcePrefix),
+              sourceBytes: total,
+              sourceWastedBytes: unused,
+            };
+          }),
+        };
       }
 
       items.push(item);
