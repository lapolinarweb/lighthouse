--- conflicted
+++ resolved
@@ -35,14 +35,10 @@
   dnsFailure: 'DNS servers could not resolve the provided domain.',
   /** Error message explaining that Lighthouse couldn't complete because the page has stopped responding to its instructions. */
   pageLoadFailedHung: 'Lighthouse was unable to reliably load the URL you requested because the page stopped responding.',
-<<<<<<< HEAD
   /** TODO */
   noLyoutJank: 'TODO',
-
-=======
   /** Error message explaining that Lighthouse timed out while waiting for the initial connection to the Chrome Devtools protocol. */
   criTimeout: 'Timeout waiting for initial Debugger Protocol connection.',
->>>>>>> 35db473d
 };
 
 const str_ = i18n.createMessageInstanceIdFn(__filename, UIStrings);
@@ -235,19 +231,18 @@
     lhrRuntimeError: true,
   },
 
-<<<<<<< HEAD
+  /** A timeout in the initial connection to the debugger protocol. */
+  CRI_TIMEOUT: {
+    code: 'CRI_TIMEOUT',
+    message: UIStrings.criTimeout,
+    lhrRuntimeError: true,
+  },
+
   // No Layout Stability trace events
   NO_LAYOUT_JANK: {
     code: 'NO_LAYOUT_JANK',
     message: UIStrings.dnsFailure,
-=======
-  /** A timeout in the initial connection to the debugger protocol. */
-  CRI_TIMEOUT: {
-    code: 'CRI_TIMEOUT',
-    message: UIStrings.criTimeout,
->>>>>>> 35db473d
-    lhrRuntimeError: true,
-  },
+  }
 
   // Hey! When adding a new error type, update lighthouse-result.proto too.
 };
