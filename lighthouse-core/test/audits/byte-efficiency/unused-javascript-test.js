--- conflicted
+++ resolved
@@ -5,11 +5,6 @@
  */
 'use strict';
 
-<<<<<<< HEAD
-const UnusedJavaScript = require('../../../audits/byte-efficiency/unused-javascript.js');
-const networkRecordsToDevtoolsLog = require('../../network-records-to-devtools-log.js');
-=======
->>>>>>> f150573b
 const assert = require('assert');
 const fs = require('fs');
 const UnusedJavaScript = require('../../../audits/byte-efficiency/unused-javascript.js');
@@ -103,26 +98,6 @@
   });
 
   describe('audit_', () => {
-<<<<<<< HEAD
-    const scriptUnknown = generateScript('', [[0, 3000, false]]);
-    const scriptA = generateScript('scriptA.js', [[0, 100, true]]);
-    const scriptB = generateScript('scriptB.js', [[0, 200, true], [0, 50, false]]);
-    const inlineA = generateScript('inline.html', [[0, 5000, true], [5000, 6000, false]]);
-    const inlineB = generateScript('inline.html', [[0, 15000, true], [0, 5000, false]]);
-    const recordA = generateRecord('scriptA.js', 35000, 'Script');
-    const recordB = generateRecord('scriptB.js', 50000, 'Script');
-    const recordInline = generateRecord('inline.html', 1000000, 'Document');
-
-    const networkRecords = [recordA, recordB, recordInline];
-    const artifacts = {
-      JsUsage: [scriptA, scriptB, scriptUnknown, inlineA, inlineB],
-      devtoolsLogs: {defaultPass: networkRecordsToDevtoolsLog([recordA, recordB])},
-      SourceMaps: [],
-    };
-
-    it('should merge duplicates', async () => {
-      const context = {computedCache: new Map()};
-=======
     const domain = 'https://www.google.com';
     const scriptUnknown = generateUsage(domain, [[0, 3000, false]]);
     const scriptA = generateUsage(`${domain}/scriptA.js`, [[0, 100, true]]);
@@ -139,8 +114,8 @@
       const artifacts = {
         JsUsage: [scriptA, scriptB, scriptUnknown, inlineA, inlineB],
         devtoolsLogs: {defaultPass: networkRecordsToDevtoolsLog(networkRecords)},
+        SourceMaps: [],
       };
->>>>>>> f150573b
       const result = await UnusedJavaScript.audit_(artifacts, networkRecords, context);
       assert.equal(result.items.length, 2);
 
@@ -172,7 +147,7 @@
       const url = 'https://squoosh.app/main-app.js';
       const networkRecords = [generateRecord(url, content.length, 'Script')];
       const artifacts = {
-        JsUsage: [usage],
+        JsUsage: {[url]: [usage]},
         devtoolsLogs: {defaultPass: networkRecordsToDevtoolsLog(networkRecords)},
         SourceMaps: [{scriptUrl: url, map}],
         ScriptElements: [{src: url, content}],
@@ -183,7 +158,7 @@
         Array [
           Object {
             "sourceBytes": Array [
-              10062,
+              10061,
               660,
               4043,
               2138,
