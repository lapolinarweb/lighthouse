/**
 * @license Copyright 2017 The Lighthouse Authors. All Rights Reserved.
 * Licensed under the Apache License, Version 2.0 (the "License"); you may not use this file except in compliance with the License. You may obtain a copy of the License at http://www.apache.org/licenses/LICENSE-2.0
 * Unless required by applicable law or agreed to in writing, software distributed under the License is distributed on an "AS IS" BASIS, WITHOUT WARRANTIES OR CONDITIONS OF ANY KIND, either express or implied. See the License for the specific language governing permissions and limitations under the License.
 */
'use strict';

const assert = require('assert').strict;
const fs = require('fs');
const UnusedJavaScript = require('../../../audits/byte-efficiency/unused-javascript.js');
const networkRecordsToDevtoolsLog = require('../../network-records-to-devtools-log.js');

function load(name) {
  const dir = `${__dirname}/../../fixtures/source-maps`;
  const mapJson = fs.readFileSync(`${dir}/${name}.js.map`, 'utf-8');
  const content = fs.readFileSync(`${dir}/${name}.js`, 'utf-8');
  const usageJson = fs.readFileSync(`${dir}/${name}.usage.json`, 'utf-8');
  const exportedUsage = JSON.parse(usageJson);

  // Usage is exported from DevTools, which simplifies the real format of the
  // usage protocol.
  const usage = {
    url: exportedUsage.url,
    functions: [
      {
        ranges: exportedUsage.ranges.map((range, i) => {
          return {
            startOffset: range.start,
            endOffset: range.end,
            count: i % 2 === 0 ? 0 : 1,
          };
        }),
      },
    ],
  };

  return {map: JSON.parse(mapJson), content, usage};
}

/* eslint-env jest */

function generateRecord(url, transferSize, resourceType) {
  return {url, transferSize, resourceType};
}

function generateUsage(url, ranges) {
  const functions = ranges.map(range => {
    return {
      ranges: [
        {
          startOffset: range[0],
          endOffset: range[1],
          count: range[2] ? 1 : 0,
        },
      ],
    };
  });

  return {url, functions};
}

function makeJsUsage(...usages) {
  return usages.reduce((acc, cur) => {
    acc[cur.url] = acc[cur.url] || [];
    acc[cur.url].push(cur);
    return acc;
  }, {});
}

describe('UnusedJavaScript audit', () => {
  const domain = 'https://www.google.com';
  const scriptUnknown = generateUsage(domain, [[0, 3000, false]]);
  const scriptA = generateUsage(`${domain}/scriptA.js`, [[0, 100, true]]);
  const scriptB = generateUsage(`${domain}/scriptB.js`, [[0, 200, true], [0, 50, false]]);
  const inlineA = generateUsage(`${domain}/inline.html`, [[0, 5000, true], [5000, 6000, false]]);
  const inlineB = generateUsage(`${domain}/inline.html`, [[0, 15000, true], [0, 5000, false]]);
  const recordA = generateRecord(`${domain}/scriptA.js`, 35000, 'Script');
  const recordB = generateRecord(`${domain}/scriptB.js`, 50000, 'Script');
  const recordInline = generateRecord(`${domain}/inline.html`, 1000000, 'Document');

  it('should merge duplicates', async () => {
    const context = {computedCache: new Map()};
    const networkRecords = [recordA, recordB, recordInline];
    const artifacts = {
      JsUsage: makeJsUsage(scriptA, scriptB, scriptUnknown, inlineA, inlineB),
      devtoolsLogs: {defaultPass: networkRecordsToDevtoolsLog(networkRecords)},
      SourceMaps: [],
    };
    const result = await UnusedJavaScript.audit_(artifacts, networkRecords, context);
    expect(result.items.map(item => item.url)).toEqual([
      'https://www.google.com/scriptB.js',
      'https://www.google.com/inline.html',
    ]);

    const scriptBWaste = result.items[0];
    assert.equal(scriptBWaste.totalBytes, 50000);
    assert.equal(scriptBWaste.wastedBytes, 12500);
    assert.equal(scriptBWaste.wastedPercent, 25);

    const inlineWaste = result.items[1];
    assert.equal(inlineWaste.totalBytes, 21000);
    assert.equal(inlineWaste.wastedBytes, 6000);
    assert.equal(Math.round(inlineWaste.wastedPercent), 29);
  });

  it('should augment when provided source maps', async () => {
    const context = {
      computedCache: new Map(),
      options: {
        // Default threshold is 512, but is lowered here so that squoosh generates more
        // results.
        bundleSourceUnusedThreshold: 100,
      },
    };
    const {map, content, usage} = load('squoosh');
    const url = 'https://squoosh.app/main-app.js';
    const networkRecords = [generateRecord(url, content.length, 'Script')];
    const artifacts = {
      JsUsage: makeJsUsage(usage),
      devtoolsLogs: {defaultPass: networkRecordsToDevtoolsLog(networkRecords)},
      SourceMaps: [{scriptUrl: url, map}],
      ScriptElements: [{src: url, content}],
    };
    const result = await UnusedJavaScript.audit_(artifacts, networkRecords, context);

    expect(result.items).toMatchInlineSnapshot(`
      Array [
        Object {
          "sourceBytes": Array [
            10062,
            660,
            4043,
            2138,
            4117,
          ],
          "sourceWastedBytes": Array [
            3760,
            660,
            500,
            293,
            256,
          ],
          "sources": Array [
            "(unmapped)",
            "…src/codecs/webp/encoder-meta.ts",
            "…src/lib/util.ts",
            "…src/custom-els/RangeInput/index.ts",
            "…node_modules/comlink/comlink.js",
          ],
          "totalBytes": 83748,
          "url": "https://squoosh.app/main-app.js",
          "wastedBytes": 6961,
          "wastedPercent": 8.312435814764395,
        },
<<<<<<< HEAD
      };
      const {map, content, usage} = load('squoosh');
      const url = 'https://squoosh.app/main-app.js';
      const networkRecords = [generateRecord(url, content.length, 'Script')];
      const artifacts = {
        JsUsage: [usage],
        devtoolsLogs: {defaultPass: networkRecordsToDevtoolsLog(networkRecords)},
        SourceMaps: [{scriptUrl: url, map}],
        ScriptElements: [{src: url, content}],
      };
      const result = await UnusedJavaScript.audit_(artifacts, networkRecords, context);

      expect(result.items).toMatchInlineSnapshot(`
        Array [
          Object {
            "subRows": Object {
              "items": Array [
                Object {
                  "source": "(unmapped)",
                  "sourceBytes": 10062,
                  "sourceWastedBytes": 3760,
                },
                Object {
                  "source": "…src/codecs/webp/encoder-meta.ts",
                  "sourceBytes": 660,
                  "sourceWastedBytes": 660,
                },
                Object {
                  "source": "…src/lib/util.ts",
                  "sourceBytes": 4043,
                  "sourceWastedBytes": 500,
                },
                Object {
                  "source": "…src/custom-els/RangeInput/index.ts",
                  "sourceBytes": 2138,
                  "sourceWastedBytes": 293,
                },
                Object {
                  "source": "…node_modules/comlink/comlink.js",
                  "sourceBytes": 4117,
                  "sourceWastedBytes": 256,
                },
              ],
              "type": "subrows",
            },
            "totalBytes": 83748,
            "url": "https://squoosh.app/main-app.js",
            "wastedBytes": 6961,
            "wastedPercent": 8.312435814764395,
          },
        ]
      `);
    });
=======
      ]
    `);
>>>>>>> 5b90acb6
  });
});<|MERGE_RESOLUTION|>--- conflicted
+++ resolved
@@ -126,89 +126,42 @@
     expect(result.items).toMatchInlineSnapshot(`
       Array [
         Object {
-          "sourceBytes": Array [
-            10062,
-            660,
-            4043,
-            2138,
-            4117,
-          ],
-          "sourceWastedBytes": Array [
-            3760,
-            660,
-            500,
-            293,
-            256,
-          ],
-          "sources": Array [
-            "(unmapped)",
-            "…src/codecs/webp/encoder-meta.ts",
-            "…src/lib/util.ts",
-            "…src/custom-els/RangeInput/index.ts",
-            "…node_modules/comlink/comlink.js",
-          ],
+          "subRows": Object {
+            "items": Array [
+              Object {
+                "source": "(unmapped)",
+                "sourceBytes": 10062,
+                "sourceWastedBytes": 3760,
+              },
+              Object {
+                "source": "…src/codecs/webp/encoder-meta.ts",
+                "sourceBytes": 660,
+                "sourceWastedBytes": 660,
+              },
+              Object {
+                "source": "…src/lib/util.ts",
+                "sourceBytes": 4043,
+                "sourceWastedBytes": 500,
+              },
+              Object {
+                "source": "…src/custom-els/RangeInput/index.ts",
+                "sourceBytes": 2138,
+                "sourceWastedBytes": 293,
+              },
+              Object {
+                "source": "…node_modules/comlink/comlink.js",
+                "sourceBytes": 4117,
+                "sourceWastedBytes": 256,
+              },
+            ],
+            "type": "subrows",
+          },
           "totalBytes": 83748,
           "url": "https://squoosh.app/main-app.js",
           "wastedBytes": 6961,
           "wastedPercent": 8.312435814764395,
         },
-<<<<<<< HEAD
-      };
-      const {map, content, usage} = load('squoosh');
-      const url = 'https://squoosh.app/main-app.js';
-      const networkRecords = [generateRecord(url, content.length, 'Script')];
-      const artifacts = {
-        JsUsage: [usage],
-        devtoolsLogs: {defaultPass: networkRecordsToDevtoolsLog(networkRecords)},
-        SourceMaps: [{scriptUrl: url, map}],
-        ScriptElements: [{src: url, content}],
-      };
-      const result = await UnusedJavaScript.audit_(artifacts, networkRecords, context);
-
-      expect(result.items).toMatchInlineSnapshot(`
-        Array [
-          Object {
-            "subRows": Object {
-              "items": Array [
-                Object {
-                  "source": "(unmapped)",
-                  "sourceBytes": 10062,
-                  "sourceWastedBytes": 3760,
-                },
-                Object {
-                  "source": "…src/codecs/webp/encoder-meta.ts",
-                  "sourceBytes": 660,
-                  "sourceWastedBytes": 660,
-                },
-                Object {
-                  "source": "…src/lib/util.ts",
-                  "sourceBytes": 4043,
-                  "sourceWastedBytes": 500,
-                },
-                Object {
-                  "source": "…src/custom-els/RangeInput/index.ts",
-                  "sourceBytes": 2138,
-                  "sourceWastedBytes": 293,
-                },
-                Object {
-                  "source": "…node_modules/comlink/comlink.js",
-                  "sourceBytes": 4117,
-                  "sourceWastedBytes": 256,
-                },
-              ],
-              "type": "subrows",
-            },
-            "totalBytes": 83748,
-            "url": "https://squoosh.app/main-app.js",
-            "wastedBytes": 6961,
-            "wastedPercent": 8.312435814764395,
-          },
-        ]
-      `);
-    });
-=======
       ]
     `);
->>>>>>> 5b90acb6
   });
 });